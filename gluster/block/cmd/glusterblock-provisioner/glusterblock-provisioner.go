/*
Copyright 2017 The Kubernetes Authors.

Licensed under the Apache License, Version 2.0 (the "License");
you may not use this file except in compliance with the License.
You may obtain a copy of the License at

    http://www.apache.org/licenses/LICENSE-2.0

Unless required by applicable law or agreed to in writing, software
distributed under the License is distributed on an "AS IS" BASIS,
WITHOUT WARRANTIES OR CONDITIONS OF ANY KIND, either express or implied.
See the License for the specific language governing permissions and
limitations under the License.
*/

package main

import (
	"encoding/json"
	"flag"
	"fmt"
	"os"
	exec "os/exec"
	"strconv"
	dstrings "strings"

	gcli "github.com/heketi/heketi/client/api/go-client"
	gapi "github.com/heketi/heketi/pkg/glusterfs/api"
	"github.com/kubernetes-sigs/sig-storage-lib-external-provisioner/controller"
	"github.com/kubernetes-sigs/sig-storage-lib-external-provisioner/util"
	"k8s.io/api/core/v1"
	"k8s.io/apimachinery/pkg/api/errors"
	metav1 "k8s.io/apimachinery/pkg/apis/meta/v1"
	"k8s.io/apimachinery/pkg/util/uuid"
	"k8s.io/apimachinery/pkg/util/wait"
	"k8s.io/client-go/kubernetes"
	"k8s.io/client-go/rest"
	"k8s.io/client-go/tools/clientcmd"
	"k8s.io/klog"
)

const (
	secretKeyName      = "key"
	provisionerNameKey = "PROVISIONER_NAME"
	shareIDAnn         = "glusterBlockShare"
	provisionerIDAnn   = "glusterBlkProvIdentity"
	creatorAnn         = "kubernetes.io/createdby"
	volumeTypeAnn      = "gluster.org/type"
	descAnn            = "Gluster-external: Dynamically provisioned PV"
	provisionerVersion = "v5.0.0"
	chapType           = "kubernetes.io/iscsi-chap"
	blockVolPrefix     = "blockvol_"
	heketiOpmode       = "heketi"
	glusterBlockOpmode = "gluster-block"
	volIDAnn           = "gluster.org/volume-id"
	// Error string returned by heketi
	errIDNotFound = "Id not found"
)

type glusterBlockProvisioner struct {
	// Kubernetes Client. Use to retrieve Gluster admin secret
	client kubernetes.Interface

	// Identity of this glusterBlockProvisioner, generated. Used to identify "this"
	// provisioner's PVs.
	identity string

	options controller.VolumeOptions
}

type provisionerConfig struct {
	// Required:  this is the Rest Service Url ( ex: Heketi) for Gluster Block
	url string

	// Optional: Rest user who is capable of creating gluster block volumes.
	user string

	// Optional: Rest Auth Enable.
	restAuthEnabled bool

	// Optional:  secret name, namespace.
	restSecretNamespace string
	restSecretName      string
	restSecretValue     string

	// Optional:  Heketi clusterID from which the provisioner create the block volume
	clusterID string

	// Optional: high availability count for multipathing
	haCount int

	// Optional: Operation mode  (heketi, gluster-block)
	opMode string

	// Optional: Gluster Block command Args.
	blockModeArgs map[string]string

	// Optional: Chap Auth Enable
	chapAuthEnabled bool

	// Optional: Custom Volume name prefix string.
	volumeNamePrefix string
}

type glusterBlockVolume struct {
	*glusterBlockExecVolRes
	*heketiBlockVolRes
	*iscsiSpec
}

type glusterBlockExecVolRes struct {
	Portals []string `json:"PORTAL(S)"`
	Iqn     string   `json:"IQN"`
	Name    string   `json:"NAME"`
	User    string   `json:"USERNAME"`
	AuthKey string   `json:"PASSWORD"`
	Paths   int      `json:"HA"`
}

type heketiBlockVolRes struct {
	ID      string   `json:"id"`
	Portals []string `json:"hosts"`
	Iqn     string   `json:"iqn"`
	Lun     int      `json:"lun"`
	User    string   `json:"username"`
	AuthKey string   `json:"password"`
	Cluster string   `json:"cluster,omitempty"`
}

type iscsiSpec struct {
	TargetPortal      string
	Portals           []string
	User              string
	AuthKey           string
	Iqn               string
	Lun               int
	FSType            string
	ISCSIInterface    string
	DiscoveryCHAPAuth bool
	SessionCHAPAuth   bool
	ReadOnly          bool
	BlockSecret       string
	BlockSecretNs     string
	BlockVolName      string
	VolumeID          string
}

//NewGlusterBlockProvisioner create a new provisioner.
func NewGlusterBlockProvisioner(client kubernetes.Interface, id string) controller.Provisioner {
	return &glusterBlockProvisioner{
		client:   client,
		identity: id,
	}
}

var _ controller.Provisioner = &glusterBlockProvisioner{}

func (p *glusterBlockProvisioner) GetAccessModes() []v1.PersistentVolumeAccessMode {
	return []v1.PersistentVolumeAccessMode{
		v1.ReadWriteOnce,
		v1.ReadOnlyMany,
	}
}

// Provision creates a storage asset and returns a PV object representing it.
func (p *glusterBlockProvisioner) Provision(options controller.VolumeOptions) (*v1.PersistentVolume, error) {

	var err error
	if options.PVC.Spec.Selector != nil {
		return nil, fmt.Errorf("claim Selector is not supported")
	}

	if !util.AccessModesContainedInAll(p.GetAccessModes(), options.PVC.Spec.AccessModes) {
		return nil, fmt.Errorf("invalid AccessModes %v: only AccessModes %v are supported", options.PVC.Spec.AccessModes, p.GetAccessModes())
	}

	klog.V(4).Infof("VolumeOptions %v", options)

	cfg, parseErr := parseClassParameters(options.Parameters, p.client)
	if parseErr != nil {
		return nil, fmt.Errorf("failed to parse storage class parameters: %v", parseErr)
	}

	klog.V(4).Infof("creating volume with configuration %+v", *cfg)

	// Calculate the size
	volSize := options.PVC.Spec.Resources.Requests[v1.ResourceName(v1.ResourceStorage)]
	volSizeBytes := volSize.Value()
	volszInt := int(util.RoundUpToGiB(volSizeBytes))

	// Create gluster block Volume
	blockVolName := ""
	if cfg.opMode == glusterBlockOpmode {
		blockVolName = blockVolPrefix + string(uuid.NewUUID())
	}

	if cfg.volumeNamePrefix != "" {
		blockVolName = fmt.Sprintf("%s_%s_%s_%s", cfg.volumeNamePrefix, options.PVC.Namespace, options.PVC.Name, uuid.NewUUID())
	}

	blockVol, createErr := p.createVolume(volszInt, blockVolName, cfg)
	if createErr != nil {
		return nil, fmt.Errorf("failed to create volume: %v", createErr)
	}

	iscsiVol := &iscsiSpec{}
	if blockVol != nil {
		blockVol.iscsiSpec = iscsiVol
	}

	storeErr := p.storeFieldsFromResponse(blockVolName, cfg, blockVol, iscsiVol)
	if storeErr != nil {
		return nil, fmt.Errorf("failed to store response fields to iscsi volume spec: %v", storeErr)
	}
	sortErr := p.sortTargetPortal(iscsiVol)
	if sortErr != nil {
		return nil, fmt.Errorf("failed to fetch Target Portal %v from iscsi volume spec", sortErr)
	}

	if iscsiVol.TargetPortal == "" || iscsiVol.Iqn == "" {
		return nil, fmt.Errorf("failed to create volume, Target portal/IQN is nil in iscsi volume spec")
	}

	klog.V(1).Infof("Volume configuration %+v", blockVol)

	secretRef := &v1.SecretReference{}

	if cfg.chapAuthEnabled && iscsiVol.User != "" && iscsiVol.AuthKey != "" {
		nameSpace := options.PVC.Namespace
		secretName := "glusterblk-" + iscsiVol.User + "-secret"
		secretRef, err = p.createSecretRef(nameSpace, secretName, iscsiVol.User, iscsiVol.AuthKey)
		if err != nil {
			return nil, fmt.Errorf("failed to create CHAP auth credentials for pv: %v", err)

		}
		iscsiVol.SessionCHAPAuth = cfg.chapAuthEnabled
		iscsiVol.BlockSecret = secretName
		iscsiVol.BlockSecretNs = nameSpace
	} else if !(cfg.chapAuthEnabled) {
		klog.V(1).Infof("CHAP authentication is not requested for this PV")
		iscsiVol.SessionCHAPAuth = false
		secretRef = nil
	} else {
		return nil, fmt.Errorf("chapauth enabled - but CHAP credentials are missing in the %v response", cfg.opMode)
	}

	var blockString []string
	modeAnn := ""
	if cfg.opMode == glusterBlockOpmode {
		for k, v := range cfg.blockModeArgs {
			blockString = append(blockString, k+":"+v)
			modeAnn = dstrings.Join(blockString, ",")
		}
	} else {
		blockString = nil
		modeAnn = "url:" + cfg.url + "," + "user:" + cfg.user + "," + "secret:" + cfg.restSecretName + "," + "secretnamespace:" + cfg.restSecretNamespace
	}

	volMode := options.PVC.Spec.VolumeMode
	pv := &v1.PersistentVolume{
		ObjectMeta: metav1.ObjectMeta{
			Name: options.PVName,
			Annotations: map[string]string{
				provisionerIDAnn:   p.identity,
				provisionerVersion: provisionerVersion,
				shareIDAnn:         iscsiVol.BlockVolName,
				creatorAnn:         cfg.opMode,
				volumeTypeAnn:      "block",
				"Description":      descAnn,
				"Blockstring":      modeAnn,
				"AccessKey":        iscsiVol.BlockSecret,
				"AccessKeyNs":      iscsiVol.BlockSecretNs,
				volIDAnn:           iscsiVol.VolumeID,
			},
		},
		Spec: v1.PersistentVolumeSpec{
			VolumeMode:                    volMode,
			PersistentVolumeReclaimPolicy: options.PersistentVolumeReclaimPolicy,
			AccessModes:                   options.PVC.Spec.AccessModes,
			Capacity: v1.ResourceList{
				v1.ResourceName(v1.ResourceStorage): options.PVC.Spec.Resources.Requests[v1.ResourceName(v1.ResourceStorage)],
			},
			PersistentVolumeSource: v1.PersistentVolumeSource{
				ISCSI: &v1.ISCSIPersistentVolumeSource{
					TargetPortal:    iscsiVol.TargetPortal,
					Portals:         iscsiVol.Portals,
					IQN:             iscsiVol.Iqn,
					Lun:             0,
					FSType:          "xfs",
					ReadOnly:        false,
					SessionCHAPAuth: iscsiVol.SessionCHAPAuth,
					SecretRef:       secretRef,
				},
			},
		},
	}
	klog.V(1).Infof("successfully created Gluster Block volume %+v", pv.Spec.PersistentVolumeSource.ISCSI)
	return pv, nil
}

func (p *glusterBlockProvisioner) storeFieldsFromResponse(blockVolName string, cfg *provisionerConfig, blockVol *glusterBlockVolume, iscsiVol *iscsiSpec) error {
	//Store fields from response to iscsiSpec struct

	if cfg == nil || blockVol == nil {
		return fmt.Errorf("provisioner config %v or blockvol %v is nil", cfg, blockVol)
	}

	if cfg.opMode == heketiOpmode && blockVol.heketiBlockVolRes != nil {
		iscsiVol.Portals = blockVol.heketiBlockVolRes.Portals
		iscsiVol.Iqn = blockVol.heketiBlockVolRes.Iqn
		iscsiVol.User = blockVol.heketiBlockVolRes.User
		iscsiVol.AuthKey = blockVol.heketiBlockVolRes.AuthKey
		if cfg.volumeNamePrefix != "" {
			iscsiVol.BlockVolName = blockVolName
		} else {
			iscsiVol.BlockVolName = blockVolPrefix + blockVol.heketiBlockVolRes.ID
		}
		iscsiVol.VolumeID = blockVol.heketiBlockVolRes.ID
	} else if cfg.opMode == glusterBlockOpmode && blockVol.glusterBlockExecVolRes != nil {
		iscsiVol.Portals = blockVol.glusterBlockExecVolRes.Portals
		iscsiVol.Iqn = blockVol.glusterBlockExecVolRes.Iqn
		iscsiVol.User = blockVol.glusterBlockExecVolRes.User
		iscsiVol.AuthKey = blockVol.glusterBlockExecVolRes.AuthKey
		iscsiVol.BlockVolName = blockVolName
		iscsiVol.VolumeID = ""
	} else {
		return fmt.Errorf("failed to parse blockvol %v for opmode %v response", *blockVol, cfg.opMode)
	}
	return nil
}

//createSecretRef() creates a secret reference.
func (p *glusterBlockProvisioner) createSecretRef(nameSpace string, secretName string, user string, password string) (*v1.SecretReference, error) {
	var err error
	secret := &v1.Secret{
		ObjectMeta: metav1.ObjectMeta{
			Namespace: nameSpace,
			Name:      secretName,
		},
		Data: map[string][]byte{
			"node.session.auth.username": []byte(user),
			"node.session.auth.password": []byte(password),
		},
		Type: chapType,
	}

	secretRef := &v1.SecretReference{}
	if secret != nil {
		_, err = p.client.CoreV1().Secrets(nameSpace).Create(secret)
		if err != nil && errors.IsAlreadyExists(err) {

			klog.V(1).Infof("secret %s already exist in namespace %s", secret, nameSpace)
			err = nil
		}
		if err != nil {
			return nil, fmt.Errorf("failed to create secret %s, %v", secret, err)
		}

		if secretRef != nil {
			secretRef.Name = secretName
			klog.V(1).Infof("secret %v and secretRef %v", secret, secretRef)
		}
	} else {
		return nil, fmt.Errorf("secret is nil")

	}
	return secretRef, nil
}

// createVolume creates a gluster block volume i.e. the storage asset.
func (p *glusterBlockProvisioner) createVolume(volSizeInt int, blockVol string, config *provisionerConfig) (*glusterBlockVolume, error) {

	blockRes := &glusterBlockVolume{}
	sizeStr := strconv.Itoa(volSizeInt)
	haCountStr := strconv.Itoa(config.haCount)

	klog.V(2).Infof("create block volume of size %d  and configuration %+v", volSizeInt, config)

	// Possible opModes are gluster-block and heketi:
	switch config.opMode {

	// An experimental/Test Mode:
	case glusterBlockOpmode:

		gBlockCreateErr := p.glusterBlockExecCreate(blockRes, config, sizeStr, haCountStr, blockVol)
		if gBlockCreateErr != nil {
			return nil, fmt.Errorf("gluster block volume creation failed: %v", gBlockCreateErr)
		}

	case heketiOpmode:
		hBlockCreateErr := p.heketiBlockVolCreate(blockRes, config, volSizeInt, haCountStr, blockVol)
		if hBlockCreateErr != nil {
			return nil, fmt.Errorf("heketi block volume creation failed: %v", hBlockCreateErr)
		}

	default:
		return nil, fmt.Errorf("error parsing value for 'opmode' for volume plugin %s", provisionerName)
	}
	return blockRes, nil
}

func (p *glusterBlockProvisioner) glusterBlockExecCreate(blockRes *glusterBlockVolume, config *provisionerConfig, sizeStr string, haCountStr string, blockVol string) error {

	if config == nil {
		return fmt.Errorf("provisioner config %v is nil", config)
	}

	blockRes.heketiBlockVolRes = nil

	if config.blockModeArgs["glustervol"] == "" {
		return fmt.Errorf("glustervol field of blockmodeargs is nil")
	}
	cmd := exec.Command(
		config.opMode, "create", config.blockModeArgs["glustervol"]+"/"+blockVol,
		"ha", haCountStr, config.blockModeArgs["hosts"], sizeStr+"GiB", "--json")

	out, cmdErr := cmd.CombinedOutput()
	if cmdErr != nil {
		return fmt.Errorf("gluster block command %v failed: %v", cmd, cmdErr)
	}

	if blockRes == nil {
		return fmt.Errorf(" block response struct %v is  nil", blockRes)
	}

	// Fill the block configuration.
	execBlockRes := &blockRes.glusterBlockExecVolRes
	unmarshErr := json.Unmarshal([]byte(out), execBlockRes)
	if unmarshErr != nil {
		return fmt.Errorf("failed to unmarshal gluster-block command response: %v", unmarshErr)
	}

	//TODO: Do volume check before modify
	if config.chapAuthEnabled {
		cmd := exec.Command(
			config.opMode, "modify", config.blockModeArgs["glustervol"]+"/"+blockVol,
			"auth", "enable", "--json")

		out, cmdErr := cmd.CombinedOutput()
		if cmdErr != nil {
			return fmt.Errorf("error: %v when running command %v", cmdErr, cmd)
		}
		unmarshErr = json.Unmarshal([]byte(out), execBlockRes)
		if unmarshErr != nil {

			return fmt.Errorf("failed to unmarshal auth response from gluster-block command output: %v", unmarshErr)
		}
		if *execBlockRes == nil {
			return fmt.Errorf("failed to decode gluster-block response")
		}

		if config.chapAuthEnabled && ((**execBlockRes).User == "" || (**execBlockRes).AuthKey == "") {
			return fmt.Errorf("Invalid response from gluster-block received: CHAP credentials must not be empty")
		}

	}
	return nil
}

func (p *glusterBlockProvisioner) heketiBlockVolCreate(blockRes *glusterBlockVolume, config *provisionerConfig, volSizeInt int, haCountStr string, blockVol string) error {
	var clusterIDs []string
	var heketiBlockRes heketiBlockVolRes
	blockRes.glusterBlockExecVolRes = nil
	cli := gcli.NewClient(config.url, config.user, config.restSecretValue)
	if cli == nil {
		return fmt.Errorf("failed to create glusterblock REST client, REST server authentication failed")
	}

	if config.clusterID != "" {
		clusterIDs = dstrings.Split(config.clusterID, ",")
		klog.V(4).Infof("provided clusterIDs %v", clusterIDs)
	}

	blockVolumeReq := &gapi.BlockVolumeCreateRequest{
		Size:     volSizeInt,
		Clusters: clusterIDs,
		Hacount:  config.haCount,
		Auth:     config.chapAuthEnabled,
		Name:     blockVol,
	}

	blockVolumeInfoRes, err := cli.BlockVolumeCreate(blockVolumeReq)

	if err != nil {
		return fmt.Errorf("failed to create volume: %v", err)

	}

	if blockVolumeInfoRes != nil {
		// Fill the params

		if blockVolumeInfoRes.BlockVolume.Iqn != "" && blockVolumeInfoRes.BlockVolume.Hosts[0] != "" {
			heketiBlockRes.Iqn = blockVolumeInfoRes.BlockVolume.Iqn
			heketiBlockRes.Portals = blockVolumeInfoRes.BlockVolume.Hosts
			heketiBlockRes.Lun = blockVolumeInfoRes.BlockVolume.Lun
			heketiBlockRes.User = blockVolumeInfoRes.BlockVolume.Username
			heketiBlockRes.AuthKey = blockVolumeInfoRes.BlockVolume.Password
			heketiBlockRes.Cluster = blockVolumeInfoRes.Cluster
			heketiBlockRes.ID = blockVolumeInfoRes.Id
		} else {
			return fmt.Errorf("invalid response from heketi received: IQN and Target must not be empty")
		}

		blockRes.heketiBlockVolRes = &heketiBlockRes

		if config.chapAuthEnabled && (heketiBlockRes.User == "" || heketiBlockRes.AuthKey == "") {
			return fmt.Errorf("invalid response from heketi received: CHAP credentials must not be empty  ")
		}

	} else {
		return fmt.Errorf("blockvolumeinforesponse is nil ")
	}
	return nil
}

// Delete removes the storage asset that was created by Provision represented
// by the given PV.
func (p *glusterBlockProvisioner) Delete(volume *v1.PersistentVolume) error {
	config := &provisionerConfig{}
	config.blockModeArgs = make(map[string]string)
	heketiModeArgs := make(map[string]string)
	ann, ok := volume.Annotations[provisionerIDAnn]
	if !ok {
		return fmt.Errorf("identity annotation not found on PV")
	}
	if ann != p.identity {
		return &controller.IgnoredError{Reason: "identity annotation on PV does not match this provisioners identity"}
	}

	delBlockVolName, ok := volume.Annotations[shareIDAnn]
	if !ok {
		return fmt.Errorf("share annotation not found on PV")
	}

	delBlockString, ok := volume.Annotations["Blockstring"]
	delBlockStrSlice := dstrings.Split(delBlockString, ",")

	config.opMode = volume.Annotations[creatorAnn]
	for _, v := range delBlockStrSlice {
		if v != "" {
			s := dstrings.Split(v, ":")
			if config.opMode == glusterBlockOpmode {
				config.blockModeArgs[s[0]] = s[1]
			} else {
				if s[0] == "url" {
					heketiModeArgs[s[0]] = dstrings.Join(s[1:], ":")
				} else {
					heketiModeArgs[s[0]] = s[1]
				}

			}
		}
	}

	// Delete this blockVol
	klog.V(1).Infof("blockVolume %v to be deleted", delBlockVolName)

	//Call subjected volume delete operation.
	switch config.opMode {

	case glusterBlockOpmode:
		klog.V(1).Infof("deleting Volume %v ", delBlockVolName)
		deleteCmd := exec.Command(
			config.opMode, "delete",
			config.blockModeArgs["glustervol"]+"/"+delBlockVolName, "--json")
		_, cmdErr := deleteCmd.CombinedOutput()
		if cmdErr != nil {
			return fmt.Errorf("error %v when running gluster-block command %v", cmdErr, deleteCmd)
		}
		klog.V(1).Infof("successfully deleted Volume %v", delBlockVolName)

	case heketiOpmode:

		klog.V(1).Infof("deleting Volume %v", delBlockVolName)
		heketiModeArgs["restsecretvalue"] = ""
		if heketiModeArgs["secret"] != "" && heketiModeArgs["secretnamespace"] != "" {
			var err error
			heketiModeArgs["restsecretvalue"], err = parseSecret(heketiModeArgs["secretnamespace"], heketiModeArgs["secret"], p.client)
			if err != nil {
				return fmt.Errorf("failed to parse secret %s : Error, %v", heketiModeArgs["secret"], err)
			}
		}
		cli := gcli.NewClient(heketiModeArgs["url"], heketiModeArgs["user"], heketiModeArgs["restsecretvalue"])
		if cli == nil {
			return fmt.Errorf("failed to create REST client, REST server authentication failed")
		}

		volumeID, err := getVolumeID(volume, delBlockVolName)
		if err != nil {
			return fmt.Errorf("failed to get volumeID, err: %v", err)
		}

		deleteErr := cli.BlockVolumeDelete(volumeID)
		if deleteErr != nil {
			if dstrings.TrimSpace(deleteErr.Error()) != errIDNotFound {
				return fmt.Errorf("failed to delete glusterblock volume %v: %v", delBlockVolName, deleteErr)
			}
			klog.V(4).Infof("volume %v not present in heketi, ignoring", volumeID)
		} else {
			klog.V(1).Infof("successfully deleted Volume %v", delBlockVolName)
		}

	default:
		klog.Errorf("unknown OpMode, failed to delete volume %v", delBlockVolName)

	}

	if volume.Annotations["AccessKey"] != "" && volume.Annotations["AccessKeyNs"] != "" {
		deleteSecErr := p.client.CoreV1().Secrets(volume.Annotations["AccessKeyNs"]).Delete(volume.Annotations["AccessKey"], nil)

		if deleteSecErr != nil && errors.IsNotFound(deleteSecErr) {
			klog.V(1).Infof("secret %s does not exist in namespace %s", volume.Annotations["AccessKey"], volume.Annotations["AccessKeyNs"])
			deleteSecErr = nil
		}
		if deleteSecErr != nil {
			return fmt.Errorf("failed to delete secret %v/%v: %v", volume.Annotations["AccessKey"], volume.Annotations["AccessKeyNs"], deleteSecErr)
		}
	}
	return nil
}

// getVolumeID returns volumeID from the PV or volumename.
func getVolumeID(pv *v1.PersistentVolume, volumeName string) (string, error) {
	volumeID := ""

	// Get volID from pvspec if available, else fill it from volumename.
	if pv != nil {
		if pv.Annotations[volIDAnn] != "" {
			volumeID = pv.Annotations[volIDAnn]
		} else {
			volumeID = dstrings.TrimPrefix(volumeName, blockVolPrefix)
		}
	} else {
		return volumeID, fmt.Errorf("provided PV spec is nil")
	}
	if volumeID == "" {
		return volumeID, fmt.Errorf("volume ID is empty")
	}
	return volumeID, nil
}

//sortTargetPortal extract TP
func (p *glusterBlockProvisioner) sortTargetPortal(vol *iscsiSpec) error {
	if len(vol.Portals) == 0 {
		return fmt.Errorf("portal is empty")
	}

	if len(vol.Portals) == 1 && vol.Portals[0] != "" {
		vol.TargetPortal = vol.Portals[0]
		vol.Portals = nil
	} else {
		portals := vol.Portals
		vol.Portals = nil
		for _, v := range portals {
			if v != "" && vol.TargetPortal == "" {
				vol.TargetPortal = v
				continue
			} else {
				vol.Portals = append(vol.Portals, v)
			}
		}
	}
	return nil
}

func parseClassParameters(params map[string]string, kubeclient kubernetes.Interface) (*provisionerConfig, error) {
	var cfg provisionerConfig
	var err error

	//Set Defaults for args
	authEnabled := true
	chapAuthEnabled := true
	parseOpmode := ""
	blkmodeArgs := ""
	haCount := 3
	parseVolumeNamePrefix := ""

	for k, v := range params {
		switch dstrings.ToLower(k) {
		case "resturl":
			cfg.url = v
		case "restuser":
			cfg.user = v
		case "restsecretname":
			cfg.restSecretName = v
		case "restsecretnamespace":
			cfg.restSecretNamespace = v
		case "clusterids":
			if len(v) != 0 {
				cfg.clusterID = v
			}
		case "restauthenabled":
			authEnabled = dstrings.ToLower(v) == "true"
		case "hacount":
			haCount, err = strconv.Atoi(v)
			if err != nil {
				return nil, fmt.Errorf("failed to parse hacount %v: %v ", k, err)
			}
			cfg.haCount = haCount
		case "opmode":
			parseOpmode = v
		case "blockmodeargs":
			blkmodeArgs = v
		case "chapauthenabled":
			chapAuthEnabled = dstrings.ToLower(v) == "true"
		case "volumenameprefix":
			if len(v) != 0 {
				parseVolumeNamePrefix = v
			}
		default:
			return nil, fmt.Errorf("invalid option %q for volume plugin %s", k, "glusterblock")
		}
	}

	if len(parseOpmode) == 0 {
		cfg.opMode = heketiOpmode
	} else {
		parseErr := parseOpmodeArgs(parseOpmode, &cfg, blkmodeArgs)
		if parseErr != nil {
			return nil, fmt.Errorf("parsing failed: %v", parseErr)
		}
	}

	if len(cfg.url) == 0 && cfg.opMode == heketiOpmode {
		return nil, fmt.Errorf("storageClass for provisioner %s must contain 'resturl' parameter", "glusterblock")
	}

	if cfg.opMode == heketiOpmode {
		if !authEnabled {
			cfg.user = ""
			cfg.restSecretName = ""
			cfg.restSecretNamespace = ""
			cfg.restSecretValue = ""
		}

		if len(cfg.restSecretName) != 0 || len(cfg.restSecretNamespace) != 0 {
			if len(cfg.restSecretName) != 0 && len(cfg.restSecretNamespace) != 0 {
				cfg.restSecretValue, err = parseSecret(cfg.restSecretNamespace, cfg.restSecretName, kubeclient)
				if err != nil {
					return nil, err
				}
			} else {
				return nil, fmt.Errorf("storageclass for provisioner %q must have restSecretNamespace and restSecretName either both set or both empty", "glusterblock")

			}
		} else if authEnabled {
			return nil, fmt.Errorf("`restauthenabled` should be set to false if `restsecret` and `restsecretnamespace` is nil")
		} else {
			klog.V(1).Infof("rest authentication is not enabled")
		}

	}

	cfg.restAuthEnabled = authEnabled
	cfg.chapAuthEnabled = chapAuthEnabled

	if len(parseVolumeNamePrefix) != 0 {
		if dstrings.Contains(parseVolumeNamePrefix, "_") {
			return nil, fmt.Errorf("storageclass parameter 'volumenameprefix' should not contain '_' in its value")
		}
		cfg.volumeNamePrefix = parseVolumeNamePrefix
	}
	return &cfg, nil
}

func parseOpmodeArgs(parseOpmode string, cfg *provisionerConfig, blkmodeArgs string) error {
	switch parseOpmode {

	case glusterBlockOpmode:
		cfg.opMode = glusterBlockOpmode
		if len(blkmodeArgs) == 0 {
			return fmt.Errorf("[gluster-block] arg: %s has to be set if 'gluster-block' opmode is set", "blockmodeargs")
		}
		parseOpmodeInfo := dstrings.Split(blkmodeArgs, "=")
		if len(parseOpmodeInfo) >= 2 {
			argsDict, err := parseBlockModeArgs(cfg.opMode, blkmodeArgs)
			if err != nil {
				return fmt.Errorf("[gluster-block] failed to parse arguments: %v", err)
			}
			cfg.blockModeArgs = *argsDict
		} else {
			return fmt.Errorf("[gluster-block] wrong number of arguments for opmode %s", parseOpmode)
		}

	case heketiOpmode:
		cfg.opMode = heketiOpmode
	default:
		return fmt.Errorf("storageclass for provisioner %s contains unknown %v parameter", "glusterblock", parseOpmode)
	}

	return nil
}

func parseBlockModeArgs(mode string, inArgs string) (*map[string]string, error) {
	modeArgs := make(map[string]string)
	modeCommandParams := dstrings.Split(inArgs, ",")
	for _, v := range modeCommandParams {
		paramInfo := dstrings.Split(v, "=")
		switch paramInfo[0] {
		case "glustervol":
			volName := dstrings.Split(v, "=")[1]
			if volName != "" {
				modeArgs["glustervol"] = volName
			} else {
				return nil, fmt.Errorf("invalid parameter for %v", "glustervol")
			}
		case "hosts":
			blockHosts := dstrings.Split(v, "=")[1]
			if blockHosts != "" {
				modeArgs["hosts"] = blockHosts
			} else {
				return nil, fmt.Errorf("invalid  parameter for %v", "hosts")
			}
		default:
			return nil, fmt.Errorf("invalid parameter for %v", mode)
		}
	}
	return &modeArgs, nil
}

// parseSecret finds a given Secret instance and reads user password from it.
func parseSecret(namespace, secretName string, kubeClient kubernetes.Interface) (string, error) {

	secretMap, err := GetSecretForPV(namespace, secretName, provisionerName, kubeClient)
	if err != nil {
		return "", fmt.Errorf("failed to get secret [%s/%s], %v", namespace, secretName, err)
	}
	if len(secretMap) == 0 {
		return "", fmt.Errorf("empty secret map")
	}
	secret := ""
	for k, v := range secretMap {
		if k == secretKeyName {
			return v, nil
		}
		secret = v
	}
	// If not found, the last secret in the map wins as done before
	return secret, nil
}

// GetSecretForPV locates secret by name and namespace, verifies the secret type, and returns secret map
func GetSecretForPV(restSecretNamespace, restSecretName, volumePluginName string, kubeClient kubernetes.Interface) (map[string]string, error) {
	secret := make(map[string]string)
	if kubeClient == nil {
		return secret, fmt.Errorf("cannot get kube client")
	}
	secrets, err := kubeClient.Core().Secrets(restSecretNamespace).Get(restSecretName, metav1.GetOptions{})
	if err != nil {
		return secret, err
	}
	if secrets.Type != v1.SecretType(volumePluginName) {
		return secret, fmt.Errorf("cannot get secret of type %s", volumePluginName)
	}
	for name, data := range secrets.Data {
		secret[name] = string(data)
	}
	return secret, nil
}

var (
	master          = flag.String("master", "", "Master URL")
	kubeconfig      = flag.String("kubeconfig", "", "Absolute path to the kubeconfig")
	id              = flag.String("id", "", "Unique provisioner identity")
	provisionerName = "gluster.org/glusterblock"
)

func main() {
<<<<<<< HEAD
	//klog.InitFlags(nil)
=======
>>>>>>> 10df9cf7
	flag.Parse()
	flag.Set("logtostderr", "true")

	// Create an InClusterConfig and use it to create a client for the controller
	// to use to communicate with Kubernetes

	var config *rest.Config
	var err error
	if *master != "" || *kubeconfig != "" {
		config, err = clientcmd.BuildConfigFromFlags(*master, *kubeconfig)
	} else {
		config, err = rest.InClusterConfig()
	}

	if err != nil {
		klog.Fatalf("failed to create kubernetes config: %v", err)
	}

	provEnvName := os.Getenv(provisionerNameKey)

	// Precedence is given for ProvisionerNameKey if both are set
	if provEnvName != "" && *id != "" || provEnvName != "" {
		provisionerName = provEnvName
	} else if *id != "" {
		provisionerName = *id
	}

	clientset, err := kubernetes.NewForConfig(config)
	if err != nil {
		klog.Fatalf("failed to create kubernetes client: %v", err)
	}

	// The controller needs to know what the server version is because out-of-tree
	// provisioners aren't officially supported until 1.5
	serverVersion, err := clientset.Discovery().ServerVersion()
	if err != nil {
		klog.Fatalf("failed to get server version: %v", err)
	}

	// Create the provisioner: it implements the Provisioner interface expected by
	// the controller
	glusterBlockProvisioner := NewGlusterBlockProvisioner(clientset, provisionerName)

	// Start the provision controller which will dynamically provision glusterblock
	// PVs

	pc := controller.NewProvisionController(
		clientset,
		provisionerName,
		glusterBlockProvisioner,
		serverVersion.GitVersion,
		controller.Threadiness(2),
		controller.FailedProvisionThreshold(30),
	)

	pc.Run(wait.NeverStop)
}<|MERGE_RESOLUTION|>--- conflicted
+++ resolved
@@ -867,10 +867,6 @@
 )
 
 func main() {
-<<<<<<< HEAD
-	//klog.InitFlags(nil)
-=======
->>>>>>> 10df9cf7
 	flag.Parse()
 	flag.Set("logtostderr", "true")
 
